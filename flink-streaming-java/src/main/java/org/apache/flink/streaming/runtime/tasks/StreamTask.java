--- conflicted
+++ resolved
@@ -390,7 +390,7 @@
                 timerService,
                 uncaughtExceptionHandler,
                 actionExecutor,
-                //多易教育: 每个Task实例都各自拥有一个TaskMailbox
+                //多易教育: 此处由TaskMailbox的构造，说明每个Task拥有一个TaskMailbox
                 new TaskMailboxImpl(Thread.currentThread()));
     }
 
@@ -405,12 +405,12 @@
         this.configuration = new StreamConfig(environment.getTaskConfiguration());
         this.recordWriter = createRecordWriterDelegate(configuration, environment);
 
-        //多易教育: checkpoint任务就是在此executor中执行(它只是一个直接调用runnable.run()的封装)
+        //多易教育: checkpoint任务就是在此executor中执行
         this.actionExecutor = Preconditions.checkNotNull(actionExecutor);
         // 多易教育:  new MailboxProcessor(controller -> { this.processInput(controller);},mailbox,actionExecutor);
         //  传入的defaultAction就是StreamTask的processInput
         //  目前的分析： 一个subTask拥有一个自己的mailboxProcessor，
-        //  mailboxProcessor中的actionExecutor是在task构造时传入进来的
+        //  其中，processor中的mailbox和executor都是在task构造时传入进来的
         //   mailbox是在上面的辅助构造中创建的，因而，每个subTask有一个自己的mailbox
         //   而传入的actionExecutor则是mailbox的主执行器，
         //    它在最上面的辅助构造中创建，而且这个executor并不是一个线程池，只是一个直接调用runnable.run()的简单封装
@@ -430,25 +430,16 @@
 
         environment.setMainMailboxExecutor(mainMailboxExecutor);
         environment.setAsyncOperationsThreadPool(asyncOperationsThreadPool);
-<<<<<<< HEAD
-        //多易教育: 从应用或配置中获取statebackend对象，如果都没有则使用默认的HashMapStateBackend
+
         this.stateBackend = createStateBackend();
-        //多易教育: 利用statebackend，创建checkpoint存储描述对象
-=======
-        //多易教育: 直接从StreamConfig中获取并反序列化得到StateBackend对象
-        this.stateBackend = createStateBackend();
-        //多易教育: 直接从StreamConfig中获取并反序列化得到CheckpointStorage对象,并作了一些后向兼容处理
->>>>>>> 31ae4afb
         this.checkpointStorage = createCheckpointStorage(stateBackend);
-        //多易教育: 构造subTaskCheckpointCoordinator
+
         this.subtaskCheckpointCoordinator =
                 new SubtaskCheckpointCoordinatorImpl(
                         checkpointStorage.createCheckpointStorage(environment.getJobID()),
                         getName(),
-                        //多易教育: 传入了actionExecutor，说明checkpoint的触发动作是在task主线程中执行的（cp同步流程）
                         actionExecutor,
                         getCancelables(),
-                        //多易教育: 传入了异步操作线程池，说明checkpoint的过程会用异步线程池做一些异步处理（cp异步流程）
                         getAsyncOperationsThreadPool(),
                         environment,
                         this,
@@ -474,17 +465,16 @@
         this.channelIOExecutor =
                 Executors.newSingleThreadExecutor(
                         new ExecutorThreadFactory("channel-state-unspilling"));
-        //多易教育: 为每个channel，注入channel状态writer
+
         injectChannelStateWriterIntoChannels();
 
         environment.getMetricGroup().getIOMetricGroup().setEnableBusyTime(true);
         this.throughputCalculator = environment.getThroughputCalculator();  //多易教育: 吞吐量计算器
         Configuration taskManagerConf = environment.getTaskManagerInfo().getConfiguration();
-        //多易教育: 获取消胀周期配置 ： taskmanager.network.memory.buffer-debloat.period
+
         this.bufferDebloatPeriod = taskManagerConf.get(BUFFER_DEBLOAT_PERIOD).toMillis();
-        //多易教育: 如果配置中启用了消胀功能
+
         if (taskManagerConf.get(TaskManagerOptions.BUFFER_DEBLOAT_ENABLED)) {
-            //多易教育: 构造消胀器 ( 消胀器中持有所有的inputGate，以便于将重新计算的buffer size通知给它们 )
             this.bufferDebloater =
                     new BufferDebloater(taskManagerConf, environment.getAllInputGates());
             environment
@@ -506,25 +496,18 @@
     private TimerService createTimerService(String timerThreadName) {
         ThreadFactory timerThreadFactory =
                 new DispatcherThreadFactory(TRIGGER_THREAD_GROUP, timerThreadName);
-        //多易教育: 构造SystemProcessingTimeService时,
-        // 会构造一个单线程的线程调度池： new ScheduledTaskExecutor(1);
-        // 且传入了线程工厂,以根据工厂来构造线程（线程名，所属线程组，runnable）
+        //多易教育: 构造SystemProcessingTimeService时传入了线程工厂,而线程工厂得到线程是通过new来构造的
         // 因此，SystemProcessingTimeService的工作是在一个自己的线程中运行
         return new SystemProcessingTimeService(this::handleTimerException, timerThreadFactory);
     }
 
     private void injectChannelStateWriterIntoChannels() {
         final Environment env = getEnvironment();
-        //多易教育: 通过subTaskCheckpointCoordinator来获取channel状态writer
-        // new ChannelStateWriterImpl(taskName, env.getTaskInfo().getIndexOfThisSubtask(), checkpointStorage);
         final ChannelStateWriter channelStateWriter =
                 subtaskCheckpointCoordinator.getChannelStateWriter();
-
-        //多易教育: 遍历每一个inputGate，设置 channel 状态 writer
         for (final InputGate gate : env.getAllInputGates()) {
             gate.setChannelStateWriter(channelStateWriter);
         }
-        //多易教育: 遍历每一个ResultPartitionWriter，为其设置 channel状态writer
         for (ResultPartitionWriter writer : env.getAllWriters()) {
             if (writer instanceof ChannelStateHolder) {
                 ((ChannelStateHolder) writer).setChannelStateWriter(channelStateWriter);
@@ -707,7 +690,6 @@
     public StreamTaskStateInitializer createStreamTaskStateInitializer() {
         InternalTimeServiceManager.Provider timerServiceProvider =
                 configuration.getTimerServiceProvider(getUserCodeClassLoader());
-        //多易教育: 构造状态初始化器
         return new StreamTaskStateInitializerImpl(
                 getEnvironment(),
                 stateBackend,
@@ -731,7 +713,6 @@
         restoreInternal();
     }
 
-    //多易教育: 为算子链恢复状态
     void restoreInternal() throws Exception {
         if (isRunning) {
             LOG.debug("Re-restore attempt rejected.");
@@ -752,13 +733,8 @@
                 .ifPresent(restoreId -> latestReportCheckpointId = restoreId);
 
         // task specific initialization
-<<<<<<< HEAD
         //多易教育: StreamTask的init()啥也没做
-        // 但是其子类（如 OneInputStreamTask、TwoInputStreamTask中 会重写，会在其中构建 StreamOneInputProcessor 等）
-=======
-        //多易教育: StreamTask的init()是抽象方法
-        // 其子类（ 如 OneInputStreamTask、TwoInputStreamTask中会重写，会在其中构建StreamOneInputProcessor等）
->>>>>>> 31ae4afb
+        // 但是其子类（如OneInputStreamTask、TwoInputStreamTask中会重写，会在其中构建StreamOneInputProcessor等）
         init();
 
         // save the work of reloading state, etc, if the task is already canceled
@@ -769,16 +745,9 @@
 
         // we need to make sure that any triggers scheduled in open() cannot be
         // executed before all operators are opened
-<<<<<<< HEAD
-        //多易教育:
-=======
-        //多易教育: 需要确保open()中所有的触发调度逻辑执行必须在所有算子open完之后
-        // 在工作主线程中，先执行输入gate恢复
->>>>>>> 31ae4afb
         CompletableFuture<Void> allGatesRecoveredFuture = actionExecutor.call(this::restoreGates);
 
         // Run mailbox until all gates will be recovered.
-        //多易教育: 在所有gates恢复后，在工作主线程中运行mailbox
         mailboxProcessor.runMailboxLoop();
 
         ensureNotCanceled();
@@ -789,32 +758,23 @@
 
         // we recovered all the gates, we can close the channel IO executor as it is no longer
         // needed
-        //多易教育: 已经恢复了所有的gates，可以关闭channel IO executor（因为它已经不再被需要）
         channelIOExecutor.shutdown();
 
         isRunning = true;
     }
 
     private CompletableFuture<Void> restoreGates() throws Exception {   //多易教育: 算子初始化
-
-        // 多易教育：输出测试 ，actionExecutor和触发task invoke方法和mailbox的线程关系
-        System.out.println("restoreGates中的逻辑所在线程: " + Thread.currentThread()+","+Thread.currentThread().getId());
-
         SequentialChannelStateReader reader =
                 getEnvironment().getTaskStateManager().getSequentialChannelStateReader();
         reader.readOutputData(
                 getEnvironment().getAllWriters(), !configuration.isGraphContainingLoops());
-        //多易教育: 算子链状态初始化并open
-        // 按照 tail -> head 的顺序，初始化chain中每个算子的状态
-        // （与StreamOperator#close()方法相反，它是 heads -> tail 的顺序来关闭算子）
+        //多易教育: 算子链初始化状态并open
         operatorChain.initializeStateAndOpenOperators(createStreamTaskStateInitializer());
 
         IndexedInputGate[] inputGates = getEnvironment().getAllInputGates();
         channelIOExecutor.execute(
                 () -> {
                     try {
-                        // 多易教育：输出测试 ，actionExecutor和触发task invoke方法和mailbox的线程关系
-                        System.out.println("chanelIOExecutor.execute中的run()逻辑所在线程: " + Thread.currentThread()+","+Thread.currentThread().getId());
                         reader.readInputData(inputGates);
                     } catch (Exception e) {
                         asyncExceptionHandler.handleAsyncException(
@@ -834,8 +794,8 @@
                                             inputGate::requestPartitions,
                                             "Input gate request partitions"));
         }
+
         return CompletableFuture.allOf(recoveredFutures.toArray(new CompletableFuture[0]))
-                //多易教育: 对mailboxProcessor执行挂起操作
                 .thenRun(mailboxProcessor::suspend);
     }
 
@@ -848,10 +808,6 @@
     //多易教育: Task被启动执行的入口方法
     @Override
     public final void invoke() throws Exception {
-
-        // 多易教育：输出测试 ，actionExecutor和触发task invoke方法和mailbox的线程关系
-        System.out.println("invoke中的逻辑所在线程: " + Thread.currentThread()+","+Thread.currentThread().getId());
-
         // Allow invoking method 'invoke' without having to call 'restore' before it.
         if (!isRunning) {
             LOG.debug("Restoring during invoke will be called.");
@@ -861,12 +817,6 @@
         // final check to exit early before starting to run
         ensureNotCanceled();
 
-<<<<<<< HEAD
-        //多易教育: 注册消胀定时调度
-=======
-        // 多易教育： 创建buffer消胀定时任务
-        //  关于debloater优化，可参：https://issues.apache.org/jira/browse/FLINK-23560
->>>>>>> 31ae4afb
         scheduleBufferDebloater();
 
         // let the task do its work
@@ -887,47 +837,33 @@
         // the debloater. At the same time, for SourceStreamTask using legacy sources and checkpoint
         // lock, enqueuing even a single mailbox action can cause performance regression. This is
         // especially visible in batch, with disabled checkpointing and no processing time timers.
-        // 多易教育： 如果没有inputGate，直接返回
         if (getEnvironment().getAllInputGates().length == 0) {
             return;
         }
         systemTimerService.registerTimer(
                 systemTimerService.getCurrentProcessingTime() + bufferDebloatPeriod,
-                //多易教育: 定时器callback：向mailbox中发送一个mail：执行debloat()，并再次注册定时
                 timestamp ->
                         mainMailboxExecutor.execute(
                                 () -> {
-                                    debloat();  //多易教育: 消胀逻辑
-                                    scheduleBufferDebloater();  //多易教育: 消胀后，再次注册定时
+                                    debloat();
+                                    scheduleBufferDebloater();
                                 },
                                 "Buffer size recalculation"));
     }
 
     @VisibleForTesting
     void debloat() {
-        //多易教育: 计算吞吐量
         long throughput = throughputCalculator.calculateThroughput();
         if (bufferDebloater != null) {
-<<<<<<< HEAD
-            //多易教育: 根据吞吐量，重新计算buffer size，并通知到各个inputGate
-            // 各个inputGate则通过对应的InputChannel进行信息通知
-            //   若为LocalInputChannel(即连接本地输出)，则直接更新其对应的ResultSubpartition的Buffer大小；
-            //   若为RemoteInputChannel(即通过Netty连接其他TaskManager的远端输出)，则将NewBufferSizeMessage通过此Channel发送出去。
-=======
-            //多易教育: 它使用指数滑动平均（EMA）算法，推算出一个更为平滑过度的buffer值。
-            // 它还能够对比新旧buffer size值的变化率，如果变化率过小，不修改buffer size，
-            // 从而避免了来回拉锯式频繁修改buffer大小造成性能剧烈抖动。
->>>>>>> 31ae4afb
             bufferDebloater.recalculateBufferSize(throughput);
         }
     }
 
-    //多易教育: 纯用于测试：单步运行mailbox
     @VisibleForTesting
     public boolean runMailboxStep() throws Exception {
         return mailboxProcessor.runMailboxStep();
     }
-    //多易教育: 纯用于测试：且压根没有被用过
+
     @VisibleForTesting
     public boolean isMailboxLoopRunning() {
         return mailboxProcessor.isMailboxLoopRunning();
@@ -1298,7 +1234,7 @@
                             .setAlignmentDurationNanos(0L)  //多易教育: 注入barrier不需要对齐
                             .setBytesProcessedDuringAlignment(0L)
                             .setCheckpointStartDelayNanos(latestAsyncCheckpointStartDelayNanos);
-            //多易教育: 初始化本次checkpoint
+
             subtaskCheckpointCoordinator.initInputsCheckpoint(
                     checkpointMetaData.getCheckpointId(), checkpointOptions);
 
@@ -1460,8 +1396,7 @@
         }
         subtaskCheckpointCoordinator.abortCheckpointOnBarrier(checkpointId, cause, operatorChain);
     }
-    //多易教育: 开始执行cp
-    // （不管是上游source task，还是下游task，本方法是共同的cp执行逻辑）
+    //多易教育: 开始执行cp （不管是上游source task，还是下游task，本方法是共同的cp执行逻辑）
     private boolean performCheckpoint(
             CheckpointMetaData checkpointMetaData,
             CheckpointOptions checkpointOptions,
@@ -1486,16 +1421,12 @@
         if (isRunning) {
             actionExecutor.runThrowing(
                     () -> {
-                        // 多易教育：输出测试 ，actionExecutor和触发task invoke方法和mailbox的线程关系
-                        System.out.println("actionExecutor中的逻辑所在线程: " + Thread.currentThread()+","+Thread.currentThread().getId());
-
                         if (checkpointType.isSynchronous()) {
                             setSynchronousSavepoint(
                                     checkpointMetaData.getCheckpointId(),
                                     checkpointType.shouldDrain());
                         }
-                        //多易教育: 如果开启了部分task完成时触发checkpoint的参数：
-                        // execution.checkpointing.checkpoints-after-tasks-finish.enabled = true
+                        //多易教育: 如果开启了部分task完成时触发checkpoint的参数： execution.checkpointing.checkpoints-after-tasks-finish.enabled = true
                         if (areCheckpointsWithFinishedTasksEnabled()
                                 && endOfDataReceived
                                 && this.finalCheckpointMinId == null) {
@@ -1658,7 +1589,6 @@
     // ------------------------------------------------------------------------
 
     private StateBackend createStateBackend() throws Exception {
-        //多易教育: 从StreamConfig中以反序列化形式得到 StateBackend
         final StateBackend fromApplication =
                 configuration.getStateBackend(getUserCodeClassLoader());
         final TernaryBoolean isChangelogStateBackendEnableFromApplication =
@@ -1675,21 +1605,10 @@
     }
 
     private CheckpointStorage createCheckpointStorage(StateBackend backend) throws Exception {
-<<<<<<< HEAD
-        //多易教育: 从配置中获取cp存储对象
-=======
-        //多易教育: 从StreamConfig中以反序列化形式得到CheckpointStorage
->>>>>>> 31ae4afb
         final CheckpointStorage fromApplication =
                 configuration.getCheckpointStorage(getUserCodeClassLoader());
-        //多易教育: 从配置中获取savepoint路径
         final Path savepointDir = configuration.getSavepointDir(getUserCodeClassLoader());
-<<<<<<< HEAD
-        //多易教育: 加载CheckpointStorage对象
-=======
-        //多易教育: 将新版配置参数savepointDir配置到checkpointStorage中
-        // 搞这么一个庞大的load方法，主要是为了做legacy兼容处理
->>>>>>> 31ae4afb
+
         return CheckpointStorageLoader.load(
                 fromApplication,
                 savepointDir,
@@ -1702,14 +1621,12 @@
     /**
      * Returns the {@link TimerService} responsible for telling the current processing time and
      * registering actual timers.
-     * 多易教育： 纯用于测试
      */
     @VisibleForTesting
     TimerService getTimerService() {
         return timerService;
     }
 
-    // 多易教育： 纯用于测试
     @VisibleForTesting
     OP getMainOperator() {
         return this.mainOperator;
@@ -1801,7 +1718,7 @@
         List<StreamEdge> outEdgesInOrder =
                 configuration.getOutEdgesInOrder(
                         environment.getUserCodeClassLoader().asClassLoader());
-        //多易教育: 遍历每一条出边，生成recordWriter，并添加到返回List集合
+
         for (int i = 0; i < outEdgesInOrder.size(); i++) {
             StreamEdge edge = outEdgesInOrder.get(i);
             recordWriters.add(

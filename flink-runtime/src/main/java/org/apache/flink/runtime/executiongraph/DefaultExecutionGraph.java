/*
 * Licensed to the Apache Software Foundation (ASF) under one
 * or more contributor license agreements.  See the NOTICE file
 * distributed with this work for additional information
 * regarding copyright ownership.  The ASF licenses this file
 * to you under the Apache License, Version 2.0 (the
 * "License"); you may not use this file except in compliance
 * with the License.  You may obtain a copy of the License at
 *
 *     http://www.apache.org/licenses/LICENSE-2.0
 *
 * Unless required by applicable law or agreed to in writing, software
 * distributed under the License is distributed on an "AS IS" BASIS,
 * WITHOUT WARRANTIES OR CONDITIONS OF ANY KIND, either express or implied.
 * See the License for the specific language governing permissions and
 * limitations under the License.
 */

package org.apache.flink.runtime.executiongraph;

import org.apache.flink.annotation.VisibleForTesting;
import org.apache.flink.api.common.ArchivedExecutionConfig;
import org.apache.flink.api.common.ExecutionConfig;
import org.apache.flink.api.common.JobID;
import org.apache.flink.api.common.JobStatus;
import org.apache.flink.api.common.accumulators.Accumulator;
import org.apache.flink.api.common.accumulators.AccumulatorHelper;
import org.apache.flink.api.common.time.Time;
import org.apache.flink.configuration.Configuration;
import org.apache.flink.metrics.Counter;
import org.apache.flink.metrics.SimpleCounter;
import org.apache.flink.runtime.JobException;
import org.apache.flink.runtime.accumulators.AccumulatorSnapshot;
import org.apache.flink.runtime.accumulators.StringifiedAccumulatorResult;
import org.apache.flink.runtime.blob.BlobWriter;
import org.apache.flink.runtime.blob.PermanentBlobKey;
import org.apache.flink.runtime.checkpoint.CheckpointCoordinator;
import org.apache.flink.runtime.checkpoint.CheckpointFailureManager;
import org.apache.flink.runtime.checkpoint.CheckpointIDCounter;
import org.apache.flink.runtime.checkpoint.CheckpointPlanCalculator;
import org.apache.flink.runtime.checkpoint.CheckpointStatsSnapshot;
import org.apache.flink.runtime.checkpoint.CheckpointStatsTracker;
import org.apache.flink.runtime.checkpoint.CheckpointsCleaner;
import org.apache.flink.runtime.checkpoint.CompletedCheckpointStore;
import org.apache.flink.runtime.checkpoint.DefaultCheckpointPlanCalculator;
import org.apache.flink.runtime.checkpoint.ExecutionAttemptMappingProvider;
import org.apache.flink.runtime.checkpoint.MasterTriggerRestoreHook;
import org.apache.flink.runtime.checkpoint.OperatorCoordinatorCheckpointContext;
import org.apache.flink.runtime.concurrent.ComponentMainThreadExecutor;
import org.apache.flink.runtime.deployment.TaskDeploymentDescriptorFactory;
import org.apache.flink.runtime.entrypoint.ClusterEntryPointExceptionUtils;
import org.apache.flink.runtime.execution.ExecutionState;
import org.apache.flink.runtime.executiongraph.failover.flip1.ResultPartitionAvailabilityChecker;
import org.apache.flink.runtime.executiongraph.failover.flip1.partitionrelease.PartitionGroupReleaseStrategy;
import org.apache.flink.runtime.io.network.partition.JobMasterPartitionTracker;
import org.apache.flink.runtime.io.network.partition.ResultPartitionID;
import org.apache.flink.runtime.jobgraph.IntermediateDataSetID;
import org.apache.flink.runtime.jobgraph.IntermediateResultPartitionID;
import org.apache.flink.runtime.jobgraph.JobVertex;
import org.apache.flink.runtime.jobgraph.JobVertexID;
import org.apache.flink.runtime.jobgraph.tasks.CheckpointCoordinatorConfiguration;
import org.apache.flink.runtime.query.KvStateLocationRegistry;
import org.apache.flink.runtime.scheduler.InternalFailuresListener;
import org.apache.flink.runtime.scheduler.VertexParallelismInformation;
import org.apache.flink.runtime.scheduler.VertexParallelismStore;
import org.apache.flink.runtime.scheduler.adapter.DefaultExecutionTopology;
import org.apache.flink.runtime.scheduler.strategy.ConsumedPartitionGroup;
import org.apache.flink.runtime.scheduler.strategy.ExecutionVertexID;
import org.apache.flink.runtime.scheduler.strategy.SchedulingExecutionVertex;
import org.apache.flink.runtime.scheduler.strategy.SchedulingResultPartition;
import org.apache.flink.runtime.scheduler.strategy.SchedulingTopology;
import org.apache.flink.runtime.shuffle.ShuffleMaster;
import org.apache.flink.runtime.state.CheckpointStorage;
import org.apache.flink.runtime.state.SharedStateRegistry;
import org.apache.flink.runtime.state.StateBackend;
import org.apache.flink.runtime.taskmanager.DispatcherThreadFactory;
import org.apache.flink.types.Either;
import org.apache.flink.util.ExceptionUtils;
import org.apache.flink.util.FlinkException;
import org.apache.flink.util.IterableUtils;
import org.apache.flink.util.OptionalFailure;
import org.apache.flink.util.SerializedThrowable;
import org.apache.flink.util.SerializedValue;
import org.apache.flink.util.concurrent.FutureUtils;
import org.apache.flink.util.concurrent.FutureUtils.ConjunctFuture;
import org.apache.flink.util.concurrent.ScheduledExecutorServiceAdapter;

import org.slf4j.Logger;
import org.slf4j.LoggerFactory;

import javax.annotation.Nonnull;
import javax.annotation.Nullable;

import java.io.IOException;
import java.util.ArrayList;
import java.util.Collection;
import java.util.Collections;
import java.util.HashMap;
import java.util.Iterator;
import java.util.List;
import java.util.Map;
import java.util.NoSuchElementException;
import java.util.Optional;
import java.util.concurrent.CompletableFuture;
import java.util.concurrent.ExecutionException;
import java.util.concurrent.Executor;
import java.util.concurrent.Executors;
import java.util.concurrent.ScheduledExecutorService;
import java.util.stream.Collectors;

import static org.apache.flink.util.Preconditions.checkNotNull;
import static org.apache.flink.util.Preconditions.checkState;

/** Default implementation of the {@link ExecutionGraph}. */
public class DefaultExecutionGraph implements ExecutionGraph, InternalExecutionGraphAccessor {

    /** The log object used for debugging. */
    static final Logger LOG = LoggerFactory.getLogger(ExecutionGraph.class);

    // --------------------------------------------------------------------------------------------

    /** Job specific information like the job id, job name, job configuration, etc. */
    private final JobInformation jobInformation;

    /** Serialized job information or a blob key pointing to the offloaded job information. */
    private final Either<SerializedValue<JobInformation>, PermanentBlobKey> jobInformationOrBlobKey;

    /** The executor which is used to execute futures. */
    private final ScheduledExecutorService futureExecutor;

    /** The executor which is used to execute blocking io operations. */
    private final Executor ioExecutor;

    /** Executor that runs tasks in the job manager's main thread. */
    @Nonnull private ComponentMainThreadExecutor jobMasterMainThreadExecutor;

    /** {@code true} if all source tasks are stoppable. */
    private boolean isStoppable = true;

    /** All job vertices that are part of this graph. */
    private final Map<JobVertexID, ExecutionJobVertex> tasks;

    /** All vertices, in the order in which they were created. * */
    private final List<ExecutionJobVertex> verticesInCreationOrder;   //多易教育: 所有点的列表，以创建顺序

    /** All intermediate results that are part of this graph. */
    private final Map<IntermediateDataSetID, IntermediateResult> intermediateResults;  //多易教育: 所有中间结果集

    /** The currently executed tasks, for callbacks. */
    private final Map<ExecutionAttemptID, Execution> currentExecutions;

    /**
     * Listeners that receive messages when the entire job switches it status (such as from RUNNING
     * to FINISHED).
     */
    private final List<JobStatusListener> jobStatusListeners;

    /**
     * Timestamps (in milliseconds as returned by {@code System.currentTimeMillis()} when the
     * execution graph transitioned into a certain state. The index into this array is the ordinal
     * of the enum value, i.e. the timestamp when the graph went into state "RUNNING" is at {@code
     * stateTimestamps[RUNNING.ordinal()]}.
     */
    private final long[] stateTimestamps;

    /** The timeout for all messages that require a response/acknowledgement. */
    private final Time rpcTimeout;

    /** The classloader for the user code. Needed for calls into user code classes. */
    private final ClassLoader userClassLoader;

    /** Registered KvState instances reported by the TaskManagers. */
    private final KvStateLocationRegistry kvStateLocationRegistry;

    /** Blob writer used to offload RPC messages. */
    private final BlobWriter blobWriter;

    /** The total number of vertices currently in the execution graph. */
    private int numVerticesTotal;

    private final PartitionGroupReleaseStrategy.Factory partitionGroupReleaseStrategyFactory;

    private PartitionGroupReleaseStrategy partitionGroupReleaseStrategy;

    private DefaultExecutionTopology executionTopology;

    @Nullable private InternalFailuresListener internalTaskFailuresListener;

    /** Counts all restarts. Used by other Gauges/Meters and does not register to metric group. */
    private final Counter numberOfRestartsCounter = new SimpleCounter();

    // ------ Configuration of the Execution -------

    private final TaskDeploymentDescriptorFactory.PartitionLocationConstraint
            partitionLocationConstraint; // 多易教育:  MUST_BE_KNOWN

    /** The maximum number of prior execution attempts kept in history. */
    private final int maxPriorAttemptsHistoryLength; // 多易教育:  16

    // ------ Execution status and progress. These values are volatile, and accessed under the lock
    // -------

    private int numFinishedVertices;  // 多易教育:  0

    /** Current status of the job execution. */
    private volatile JobStatus state = JobStatus.CREATED;

    /** A future that completes once the job has reached a terminal state. */
    private final CompletableFuture<JobStatus> terminationFuture = new CompletableFuture<>();

    /**
     * The exception that caused the job to fail. This is set to the first root exception that was
     * not recoverable and triggered job failure.
     */
    private Throwable failureCause;

    /**
     * The extended failure cause information for the job. This exists in addition to
     * 'failureCause', to let 'failureCause' be a strong reference to the exception, while this info
     * holds no strong reference to any user-defined classes.
     */
    private ErrorInfo failureInfo;

    private final JobMasterPartitionTracker partitionTracker;

    private final ResultPartitionAvailabilityChecker resultPartitionAvailabilityChecker;

    /** Future for an ongoing or completed scheduling action. */
    @Nullable private CompletableFuture<Void> schedulingFuture;

    private final VertexAttemptNumberStore initialAttemptCounts;

    private final VertexParallelismStore parallelismStore;

    // ------ Fields that are relevant to the execution and need to be cleared before archiving
    // -------

    /** The coordinator for checkpoints, if snapshot checkpoints are enabled. */
    @Nullable private CheckpointCoordinator checkpointCoordinator;

    /** TODO, replace it with main thread executor. */
    @Nullable private ScheduledExecutorService checkpointCoordinatorTimer;

    /**
     * Checkpoint stats tracker separate from the coordinator in order to be available after
     * archiving.
     */
    private CheckpointStatsTracker checkpointStatsTracker;

    // ------ Fields that are only relevant for archived execution graphs ------------
    @Nullable private String stateBackendName;

    @Nullable private String checkpointStorageName;

    private String jsonPlan;

    /** Shuffle master to register partitions for task deployment. */
    private final ShuffleMaster<?> shuffleMaster;

    private final ExecutionDeploymentListener executionDeploymentListener;
    private final ExecutionStateUpdateListener executionStateUpdateListener;

    //多易教育: 管理所有task之间的连接
    private final EdgeManager edgeManager;

    private final Map<ExecutionVertexID, ExecutionVertex> executionVerticesById;  //多易教育: 所有的点的ID索引
    private final Map<IntermediateResultPartitionID, IntermediateResultPartition>  //多易教育: 所有中间结果的ID索引
            resultPartitionsById;

    // --------------------------------------------------------------------------------------------
    //   Constructors
    // --------------------------------------------------------------------------------------------

    public DefaultExecutionGraph(
            JobInformation jobInformation,
            ScheduledExecutorService futureExecutor,
            Executor ioExecutor,
            Time rpcTimeout,
            int maxPriorAttemptsHistoryLength,
            ClassLoader userClassLoader,
            BlobWriter blobWriter,
            PartitionGroupReleaseStrategy.Factory partitionGroupReleaseStrategyFactory,
            ShuffleMaster<?> shuffleMaster,
            JobMasterPartitionTracker partitionTracker,
            TaskDeploymentDescriptorFactory.PartitionLocationConstraint partitionLocationConstraint,
            ExecutionDeploymentListener executionDeploymentListener,
            ExecutionStateUpdateListener executionStateUpdateListener,
            long initializationTimestamp,
            VertexAttemptNumberStore initialAttemptCounts,
            VertexParallelismStore vertexParallelismStore)
            throws IOException {

        this.jobInformation = checkNotNull(jobInformation);

        this.blobWriter = checkNotNull(blobWriter);

        this.partitionLocationConstraint = checkNotNull(partitionLocationConstraint);

        this.jobInformationOrBlobKey = // 多易教育:  Left(SerializedValue)
                BlobWriter.serializeAndTryOffload(
                        jobInformation, jobInformation.getJobId(), blobWriter);

        this.futureExecutor = checkNotNull(futureExecutor);
        this.ioExecutor = checkNotNull(ioExecutor);
        // 多易教育:  FlinkUserCodeClassLoaders$SafetynetWrapperClassLoader
        this.userClassLoader = checkNotNull(userClassLoader, "userClassLoader");

        this.tasks = new HashMap<>(16);
        this.intermediateResults = new HashMap<>(16);
        this.verticesInCreationOrder = new ArrayList<>(16);
        this.currentExecutions = new HashMap<>(16);

        this.jobStatusListeners = new ArrayList<>();

        this.stateTimestamps = new long[JobStatus.values().length];
        this.stateTimestamps[JobStatus.INITIALIZING.ordinal()] = initializationTimestamp;
        this.stateTimestamps[JobStatus.CREATED.ordinal()] = System.currentTimeMillis();
        // 多易教育:  10000 ms
        this.rpcTimeout = checkNotNull(rpcTimeout);

        this.partitionGroupReleaseStrategyFactory =
                checkNotNull(partitionGroupReleaseStrategyFactory);
        // 多易教育:  KvStateLocationRegistry
        this.kvStateLocationRegistry =
                new KvStateLocationRegistry(jobInformation.getJobId(), getAllVertices());

        this.maxPriorAttemptsHistoryLength = maxPriorAttemptsHistoryLength;

        this.schedulingFuture = null;
        this.jobMasterMainThreadExecutor = // 多易教育:  ComponentMainThreadExecutor$DummyComponentMainThreadExecutor
                new ComponentMainThreadExecutor.DummyComponentMainThreadExecutor(
                        "ExecutionGraph is not initialized with proper main thread executor. "
                                + "Call to ExecutionGraph.start(...) required.");
        // 多易教育:  NettyShuffleMaster
        this.shuffleMaster = checkNotNull(shuffleMaster);
        // 多易教育:  JobMasterPartitionTrackerImpl
        this.partitionTracker = checkNotNull(partitionTracker);

        this.resultPartitionAvailabilityChecker =
                new ExecutionGraphResultPartitionAvailabilityChecker(
                        this::createResultPartitionId, partitionTracker);

        this.executionDeploymentListener = executionDeploymentListener;
        this.executionStateUpdateListener = executionStateUpdateListener;

        this.initialAttemptCounts = initialAttemptCounts;

        this.parallelismStore = vertexParallelismStore;

        this.edgeManager = new EdgeManager();
        this.executionVerticesById = new HashMap<>();  //多易教育: 点集合在构造时赋值为空的map
        this.resultPartitionsById = new HashMap<>();  //多易教育: 边集合在构造时赋值为空的map
    }

    @Override
    public void start(@Nonnull ComponentMainThreadExecutor jobMasterMainThreadExecutor) {
        this.jobMasterMainThreadExecutor = jobMasterMainThreadExecutor;
    }

    // --------------------------------------------------------------------------------------------
    //  Configuration of Data-flow wide execution settings
    // --------------------------------------------------------------------------------------------

    @Override
    public SchedulingTopology getSchedulingTopology() {
        return executionTopology;
    }

    @Override
    public TaskDeploymentDescriptorFactory.PartitionLocationConstraint
            getPartitionLocationConstraint() {
        return partitionLocationConstraint;
    }

    @Override
    @Nonnull
    public ComponentMainThreadExecutor getJobMasterMainThreadExecutor() {
        return jobMasterMainThreadExecutor;
    }

    @Override
    public Optional<String> getStateBackendName() {
        return Optional.ofNullable(stateBackendName);
    }

    @Override
    public Optional<String> getCheckpointStorageName() {
        return Optional.ofNullable(checkpointStorageName);
    }

    @Override
    public void enableCheckpointing(
            CheckpointCoordinatorConfiguration chkConfig,
            List<MasterTriggerRestoreHook<?>> masterHooks,
            CheckpointIDCounter checkpointIDCounter,
            CompletedCheckpointStore checkpointStore,
            StateBackend checkpointStateBackend,
            CheckpointStorage checkpointStorage,
            CheckpointStatsTracker statsTracker,
            CheckpointsCleaner checkpointsCleaner) {

        checkState(state == JobStatus.CREATED, "Job must be in CREATED state");
        checkState(checkpointCoordinator == null, "checkpointing already enabled");

        final Collection<OperatorCoordinatorCheckpointContext> operatorCoordinators =
                buildOpCoordinatorCheckpointContexts();

        checkpointStatsTracker = checkNotNull(statsTracker, "CheckpointStatsTracker");
        //多易教育: checkpoint失败策略管理器
        CheckpointFailureManager failureManager =
                new CheckpointFailureManager(
                        chkConfig.getTolerableCheckpointFailureNumber(), //多易教育: 最大容忍失败次数
                        new CheckpointFailureManager.FailJobCallback() { //多易教育: 失败回调
                            @Override
                            public void failJob(Throwable cause) {  //多易教育: 处理job级别失败的回调
                                getJobMasterMainThreadExecutor().execute(() -> failGlobal(cause));
                            }

                            @Override
                            public void failJobDueToTaskFailure(  //多易教育: 处理task级别失败导致job失败的回调
                                    Throwable cause, ExecutionAttemptID failingTask) {
                                getJobMasterMainThreadExecutor()
                                        .execute(
                                                () ->
                                                        failGlobalIfExecutionIsStillRunning(
                                                                cause, failingTask));
                            }
                        });

        checkState(checkpointCoordinatorTimer == null);
        //多易教育: 定期器线程
        checkpointCoordinatorTimer =
                Executors.newSingleThreadScheduledExecutor(
                        new DispatcherThreadFactory(
                                Thread.currentThread().getThreadGroup(), "Checkpoint Timer"));

<<<<<<< HEAD
        // create the coordinator that triggers and commits checkpoints and holds the state
=======
        // create the coordinator that zhengtriggers and commits checkpoints and holds the state
>>>>>>> bc842f66
        //多易教育: cp协调器：
        // 核心组件，工作在Jobmanager进程中
        // 用于协调分布式快照和状态的触发与完成提交，持有cp状态，
        //   CheckpointCoordinator 向相关算子(全部 source 算子)发送触发 checkpoint 的消息，并收集每个算子上报的快照完成的 ack 消息，
        //   这些 ack 消息包含算子进行快照后的状态句柄，CheckpointCoordinator 则对这些状态句柄进行维护；
        //   待所有算子都上报 ack 消息后，CheckpointCoordinator 将这些元数据信息进行保存（根据选择的 StateBackend 保存在不同的位置）。

        // 多易教育：
        //  CheckpointCoordinator 的定时器会在（minPauseBetweenCheckpoints，checkpoint baseInterval + 1）之间随机等待一段时间后，
        //  定时执行 ScheduledTrigger，而在Trigger内，最终就执行到了 triggerCheckpoint() 方法

        checkpointCoordinator =
                new CheckpointCoordinator(
                        jobInformation.getJobId(),
                        chkConfig,
                        operatorCoordinators,
                        checkpointIDCounter,
                        checkpointStore,
                        checkpointStorage,
                        ioExecutor,
                        checkpointsCleaner,
                        new ScheduledExecutorServiceAdapter(checkpointCoordinatorTimer),
                        SharedStateRegistry.DEFAULT_FACTORY,
                        failureManager,
                        createCheckpointPlanCalculator(
                                chkConfig.isEnableCheckpointsAfterTasksFinish()),
                        new ExecutionAttemptMappingProvider(getAllExecutionVertices()));

        // register the master hooks on the checkpoint coordinator
        //多易教育: 注册master端cp钩子到coordinator
        for (MasterTriggerRestoreHook<?> hook : masterHooks) {
            if (!checkpointCoordinator.addMasterHook(hook)) {
                LOG.warn(
                        "Trying to register multiple checkpoint hooks with the name: {}",
                        hook.getIdentifier());
            }
        }
        //多易教育: cp统计信息跟踪器（用于汇总cp统计信息）
        checkpointCoordinator.setCheckpointStatsTracker(checkpointStatsTracker);

        if (checkpointCoordinator.isPeriodicCheckpointingConfigured()) {
            // the periodic checkpoint scheduler is activated and deactivated as a result of
            // job status changes (running -> on, all other states -> off)
<<<<<<< HEAD
            //多易教育: 注册job状态监听器（传入激活与去激活器），
            // CheckpointCoordinatorDeActivator 实际上是一个监听器，当作业状态转化成 JobStatus.RUNNING 时，CheckpointCoordinator 中的调度器启动
=======
            //多易教育: 如果配置的是周期性cp,则注册job状态监听器（传入激活与去激活器），
            // 以便当作业状态发生变化时，对cp进行相应管理，如转化成 JobStatus.RUNNING 时，cp被调度激活
>>>>>>> bc842f66
            registerJobStatusListener(checkpointCoordinator.createActivatorDeactivator());
        }

        this.stateBackendName = checkpointStateBackend.getClass().getSimpleName();
        this.checkpointStorageName = checkpointStorage.getClass().getSimpleName();
    }

    private CheckpointPlanCalculator createCheckpointPlanCalculator(
            boolean enableCheckpointsAfterTasksFinish) {
        return new DefaultCheckpointPlanCalculator(
                getJobID(),
                new ExecutionGraphCheckpointPlanCalculatorContext(this),
                getVerticesTopologically(),
                enableCheckpointsAfterTasksFinish);
    }

    @Override
    @Nullable
    public CheckpointCoordinator getCheckpointCoordinator() {
        return checkpointCoordinator;
    }

    @Override
    public KvStateLocationRegistry getKvStateLocationRegistry() {
        return kvStateLocationRegistry;
    }

    @Override
    public CheckpointCoordinatorConfiguration getCheckpointCoordinatorConfiguration() {
        if (checkpointStatsTracker != null) {
            return checkpointStatsTracker.getJobCheckpointingConfiguration();
        } else {
            return null;
        }
    }

    @Override
    public CheckpointStatsSnapshot getCheckpointStatsSnapshot() {
        if (checkpointStatsTracker != null) {
            return checkpointStatsTracker.createSnapshot();
        } else {
            return null;
        }
    }

    private Collection<OperatorCoordinatorCheckpointContext>
            buildOpCoordinatorCheckpointContexts() {
        final ArrayList<OperatorCoordinatorCheckpointContext> contexts = new ArrayList<>();
        for (final ExecutionJobVertex vertex : verticesInCreationOrder) {
            contexts.addAll(vertex.getOperatorCoordinators());
        }
        contexts.trimToSize();
        return contexts;
    }

    // --------------------------------------------------------------------------------------------
    //  Properties and Status of the Execution Graph
    // --------------------------------------------------------------------------------------------

    @Override
    public void setJsonPlan(String jsonPlan) {
        this.jsonPlan = jsonPlan;
    }

    @Override
    public String getJsonPlan() {
        return jsonPlan;
    }

    @Override
    public Either<SerializedValue<JobInformation>, PermanentBlobKey> getJobInformationOrBlobKey() {
        return jobInformationOrBlobKey;
    }

    @Override
    public JobID getJobID() {
        return jobInformation.getJobId();
    }

    @Override
    public String getJobName() {
        return jobInformation.getJobName();
    }

    @Override
    public boolean isStoppable() {
        return this.isStoppable;
    }

    @Override
    public Configuration getJobConfiguration() {
        return jobInformation.getJobConfiguration();
    }

    @Override
    public ClassLoader getUserClassLoader() {
        return this.userClassLoader;
    }

    @Override
    public JobStatus getState() {
        return state;
    }

    @Override
    public Throwable getFailureCause() {
        return failureCause;
    }

    public ErrorInfo getFailureInfo() {
        return failureInfo;
    }

    @Override
    public long getNumberOfRestarts() {
        return numberOfRestartsCounter.getCount();
    }

    @Override
    public int getNumFinishedVertices() {
        return numFinishedVertices;
    }

    @Override
    public ExecutionJobVertex getJobVertex(JobVertexID id) {
        return this.tasks.get(id);
    }

    @Override
    public Map<JobVertexID, ExecutionJobVertex> getAllVertices() {
        return Collections.unmodifiableMap(this.tasks);
    }

    @Override
    public Iterable<ExecutionJobVertex> getVerticesTopologically() {
        // we return a specific iterator that does not fail with concurrent modifications
        // the list is append only, so it is safe for that
        final int numElements = this.verticesInCreationOrder.size();

        return new Iterable<ExecutionJobVertex>() {
            @Override
            public Iterator<ExecutionJobVertex> iterator() {
                return new Iterator<ExecutionJobVertex>() {
                    private int pos = 0;

                    @Override
                    public boolean hasNext() {
                        return pos < numElements;
                    }

                    @Override
                    public ExecutionJobVertex next() {
                        if (hasNext()) {
                            return verticesInCreationOrder.get(pos++);
                        } else {
                            throw new NoSuchElementException();
                        }
                    }

                    @Override
                    public void remove() {
                        throw new UnsupportedOperationException();
                    }
                };
            }
        };
    }

    @Override
    public int getTotalNumberOfVertices() {
        return numVerticesTotal;
    }

    @Override
    public Map<IntermediateDataSetID, IntermediateResult> getAllIntermediateResults() {
        return Collections.unmodifiableMap(this.intermediateResults);
    }

    @Override
    public Iterable<ExecutionVertex> getAllExecutionVertices() {
        return () -> new AllVerticesIterator<>(getVerticesTopologically().iterator());
    }

    @Override
    public EdgeManager getEdgeManager() {
        return edgeManager;
    }

    @Override
    public ExecutionVertex getExecutionVertexOrThrow(ExecutionVertexID id) {
        return checkNotNull(executionVerticesById.get(id));
    }

    @Override
    public IntermediateResultPartition getResultPartitionOrThrow(
            final IntermediateResultPartitionID id) {
        return checkNotNull(resultPartitionsById.get(id));
    }

    @Override
    public long getStatusTimestamp(JobStatus status) {
        return this.stateTimestamps[status.ordinal()];
    }

    @Override
    public final BlobWriter getBlobWriter() {
        return blobWriter;
    }

    @Override
    public Executor getFutureExecutor() {
        return futureExecutor;
    }

    @Override
    public Map<String, OptionalFailure<Accumulator<?, ?>>> aggregateUserAccumulators() {

        Map<String, OptionalFailure<Accumulator<?, ?>>> userAccumulators = new HashMap<>();

        for (ExecutionVertex vertex : getAllExecutionVertices()) {
            Map<String, Accumulator<?, ?>> next =
                    vertex.getCurrentExecutionAttempt().getUserAccumulators();
            if (next != null) {
                AccumulatorHelper.mergeInto(userAccumulators, next);
            }
        }

        return userAccumulators;
    }

    /**
     * Gets a serialized accumulator map.
     *
     * @return The accumulator map with serialized accumulator values.
     */
    @Override
    public Map<String, SerializedValue<OptionalFailure<Object>>> getAccumulatorsSerialized() {
        return aggregateUserAccumulators().entrySet().stream()
                .collect(
                        Collectors.toMap(
                                Map.Entry::getKey,
                                entry -> serializeAccumulator(entry.getKey(), entry.getValue())));
    }

    private static SerializedValue<OptionalFailure<Object>> serializeAccumulator(
            String name, OptionalFailure<Accumulator<?, ?>> accumulator) {
        try {
            if (accumulator.isFailure()) {
                return new SerializedValue<>(
                        OptionalFailure.ofFailure(accumulator.getFailureCause()));
            }
            return new SerializedValue<>(
                    OptionalFailure.of(accumulator.getUnchecked().getLocalValue()));
        } catch (IOException ioe) {
            LOG.error("Could not serialize accumulator " + name + '.', ioe);
            try {
                return new SerializedValue<>(OptionalFailure.ofFailure(ioe));
            } catch (IOException e) {
                throw new RuntimeException(
                        "It should never happen that we cannot serialize the accumulator serialization exception.",
                        e);
            }
        }
    }

    /**
     * Returns the a stringified version of the user-defined accumulators.
     *
     * @return an Array containing the StringifiedAccumulatorResult objects
     */
    @Override
    public StringifiedAccumulatorResult[] getAccumulatorResultsStringified() {
        Map<String, OptionalFailure<Accumulator<?, ?>>> accumulatorMap =
                aggregateUserAccumulators();
        return StringifiedAccumulatorResult.stringifyAccumulatorResults(accumulatorMap);
    }

    @Override
    public void setInternalTaskFailuresListener(
            final InternalFailuresListener internalTaskFailuresListener) {
        checkNotNull(internalTaskFailuresListener);
        checkState(
                this.internalTaskFailuresListener == null,
                "internalTaskFailuresListener can be only set once");
        this.internalTaskFailuresListener = internalTaskFailuresListener;
    }

    // --------------------------------------------------------------------------------------------
    //  Actions
    // --------------------------------------------------------------------------------------------
    //多易教育: 将拓扑排序好的JobVertices，封装成ExecutionJobVertices并填充各类信息到ExecutionGraph
    @Override
    public void attachJobGraph(List<JobVertex> topologicallySorted) throws JobException {

        assertRunningInJobMasterMainThread();

        LOG.debug(
                "Attaching {} topologically sorted vertices to existing job graph with {} "
                        + "vertices and {} intermediate results.",
                topologicallySorted.size(),
                tasks.size(),
                intermediateResults.size());

        final long createTimestamp = System.currentTimeMillis();

        for (JobVertex jobVertex : topologicallySorted) {

            if (jobVertex.isInputVertex() && !jobVertex.isStoppable()) {
                this.isStoppable = false;
            }

            VertexParallelismInformation parallelismInfo =
                    parallelismStore.getParallelismInfo(jobVertex.getID());

            // create the execution job vertex and attach it to the graph
            // 多易教育:  将每个JobVertex转成 ExecutionJobVertex
            ExecutionJobVertex ejv =
                    new ExecutionJobVertex(
                            this,
                            jobVertex,
                            maxPriorAttemptsHistoryLength,
                            rpcTimeout,
                            createTimestamp,
                            parallelismInfo,
                            initialAttemptCounts.getAttemptCounts(jobVertex.getID()));
            //多易教育: 将当前 executionJobVertex 连接到它的前向节点
            ejv.connectToPredecessors(this.intermediateResults);

            //多易教育: 在tasks集合中放入当前生成好的这个 executionJobVertex；如果集合中已存在则抛出异常
            ExecutionJobVertex previousTask = this.tasks.putIfAbsent(jobVertex.getID(), ejv);
            if (previousTask != null) {
                throw new JobException(
                        String.format(
                                "Encountered two job vertices with ID %s : previous=[%s] / new=[%s]",
                                jobVertex.getID(), ejv, previousTask));
            }

            //多易教育: 将ejv的所有生产结果集，添加到 graph的 输出中间数据结果集合中
            for (IntermediateResult res : ejv.getProducedDataSets()) {
                IntermediateResult previousDataSet =
                        this.intermediateResults.putIfAbsent(res.getId(), res);
                if (previousDataSet != null) {
                    throw new JobException(
                            String.format(
                                    "Encountered two intermediate data set with ID %s : previous=[%s] / new=[%s]",
                                    res.getId(), res, previousDataSet));
                }
            }
            //多易教育: 将创建好的 executionJobVertex 添加到点有序集合中
            this.verticesInCreationOrder.add(ejv);
            // 更新graph的总vertex并行度数
            this.numVerticesTotal += ejv.getParallelism();
        }
        //多易教育: 将点和中间结果注册到ID索引map中
        registerExecutionVerticesAndResultPartitions(this.verticesInCreationOrder);

        // the topology assigning should happen before notifying new vertices to failoverStrategy
        //多易教育: topology分配，应该在将新点通知到failoverStrategy之前进行
        // 生成 executionTopology
        // q&a: 这里的topology究竟是干啥，不太明白
        executionTopology = DefaultExecutionTopology.fromExecutionGraph(this);

        partitionGroupReleaseStrategy =
                partitionGroupReleaseStrategyFactory.createInstance(getSchedulingTopology());
    }

    @Override
    public void transitionToRunning() {
        if (!transitionState(JobStatus.CREATED, JobStatus.RUNNING)) {
            throw new IllegalStateException(
                    "Job may only be scheduled from state " + JobStatus.CREATED);
        }
    }

    @Override
    public void cancel() {

        assertRunningInJobMasterMainThread();

        while (true) {
            JobStatus current = state;

            if (current == JobStatus.RUNNING
                    || current == JobStatus.CREATED
                    || current == JobStatus.RESTARTING) {
                if (transitionState(current, JobStatus.CANCELLING)) {

                    incrementRestarts();

                    final CompletableFuture<Void> ongoingSchedulingFuture = schedulingFuture;

                    // cancel ongoing scheduling action
                    if (ongoingSchedulingFuture != null) {
                        ongoingSchedulingFuture.cancel(false);
                    }

                    final ConjunctFuture<Void> allTerminal = cancelVerticesAsync();
                    allTerminal.whenComplete(
                            (Void value, Throwable throwable) -> {
                                if (throwable != null) {
                                    transitionState(
                                            JobStatus.CANCELLING,
                                            JobStatus.FAILED,
                                            new FlinkException(
                                                    "Could not cancel job "
                                                            + getJobName()
                                                            + " because not all execution job vertices could be cancelled.",
                                                    throwable));
                                } else {
                                    // cancellations may currently be overridden by failures which
                                    // trigger
                                    // restarts, so we need to pass a proper restart global version
                                    // here
                                    allVerticesInTerminalState();
                                }
                            });

                    return;
                }
            }
            // Executions are being canceled. Go into cancelling and wait for
            // all vertices to be in their final state.
            else if (current == JobStatus.FAILING) {
                if (transitionState(current, JobStatus.CANCELLING)) {
                    return;
                }
            } else {
                // no need to treat other states
                return;
            }
        }
    }

    @VisibleForTesting
    protected ConjunctFuture<Void> cancelVerticesAsync() {
        final ArrayList<CompletableFuture<?>> futures =
                new ArrayList<>(verticesInCreationOrder.size());

        // cancel all tasks (that still need cancelling)
        for (ExecutionJobVertex ejv : verticesInCreationOrder) {
            futures.add(ejv.cancelWithFuture());
        }

        // we build a future that is complete once all vertices have reached a terminal state
        return FutureUtils.waitForAll(futures);
    }

    @Override
    public void suspend(Throwable suspensionCause) {

        assertRunningInJobMasterMainThread();

        if (state.isTerminalState()) {
            // stay in a terminal state
            return;
        } else if (transitionState(state, JobStatus.SUSPENDED, suspensionCause)) {
            initFailureCause(suspensionCause, System.currentTimeMillis());

            incrementRestarts();

            // cancel ongoing scheduling action
            if (schedulingFuture != null) {
                schedulingFuture.cancel(false);
            }
            final ArrayList<CompletableFuture<Void>> executionJobVertexTerminationFutures =
                    new ArrayList<>(verticesInCreationOrder.size());

            for (ExecutionJobVertex ejv : verticesInCreationOrder) {
                executionJobVertexTerminationFutures.add(ejv.suspend());
            }

            final ConjunctFuture<Void> jobVerticesTerminationFuture =
                    FutureUtils.waitForAll(executionJobVertexTerminationFutures);

            checkState(jobVerticesTerminationFuture.isDone(), "Suspend needs to happen atomically");

            jobVerticesTerminationFuture.whenComplete(
                    (Void ignored, Throwable throwable) -> {
                        if (throwable != null) {
                            LOG.debug("Could not properly suspend the execution graph.", throwable);
                        }

                        onTerminalState(state);
                        LOG.info("Job {} has been suspended.", getJobID());
                    });
        } else {
            throw new IllegalStateException(
                    String.format(
                            "Could not suspend because transition from %s to %s failed.",
                            state, JobStatus.SUSPENDED));
        }
    }

    void failGlobalIfExecutionIsStillRunning(Throwable cause, ExecutionAttemptID failingAttempt) {
        final Execution failedExecution = currentExecutions.get(failingAttempt);
        if (failedExecution != null
                && (failedExecution.getState() == ExecutionState.RUNNING
                        || failedExecution.getState() == ExecutionState.INITIALIZING)) {
            failGlobal(cause);
        } else {
            LOG.debug(
                    "The failing attempt {} belongs to an already not"
                            + " running task thus won't fail the job",
                    failingAttempt);
        }
    }

    @Override
    public void failGlobal(Throwable t) {
        checkState(internalTaskFailuresListener != null);
        internalTaskFailuresListener.notifyGlobalFailure(t);
    }

    /**
     * Returns the serializable {@link ArchivedExecutionConfig}.
     *
     * @return ArchivedExecutionConfig which may be null in case of errors
     */
    @Override
    public ArchivedExecutionConfig getArchivedExecutionConfig() {
        // create a summary of all relevant data accessed in the web interface's JobConfigHandler
        try {
            ExecutionConfig executionConfig =
                    jobInformation.getSerializedExecutionConfig().deserializeValue(userClassLoader);
            if (executionConfig != null) {
                return executionConfig.archive();
            }
        } catch (IOException | ClassNotFoundException e) {
            LOG.error("Couldn't create ArchivedExecutionConfig for job {} ", getJobID(), e);
        }
        return null;
    }

    @Override
    public CompletableFuture<JobStatus> getTerminationFuture() {
        return terminationFuture;
    }

    @Override
    @VisibleForTesting
    public JobStatus waitUntilTerminal() throws InterruptedException {
        try {
            return terminationFuture.get();
        } catch (ExecutionException e) {
            // this should never happen
            // it would be a bug, so we  don't expect this to be handled and throw
            // an unchecked exception here
            throw new RuntimeException(e);
        }
    }

    // ------------------------------------------------------------------------
    //  State Transitions
    // ------------------------------------------------------------------------

    @Override
    public boolean transitionState(JobStatus current, JobStatus newState) {
        return transitionState(current, newState, null);
    }

    private void transitionState(JobStatus newState, Throwable error) {
        transitionState(state, newState, error);
    }

    private boolean transitionState(JobStatus current, JobStatus newState, Throwable error) {
        assertRunningInJobMasterMainThread();
        // consistency check
        if (current.isTerminalState()) {
            String message = "Job is trying to leave terminal state " + current;
            LOG.error(message);
            throw new IllegalStateException(message);
        }

        // now do the actual state transition
        if (state == current) {
            state = newState;
            LOG.info(
                    "Job {} ({}) switched from state {} to {}.",
                    getJobName(),
                    getJobID(),
                    current,
                    newState,
                    error);

            stateTimestamps[newState.ordinal()] = System.currentTimeMillis();
            notifyJobStatusChange(newState, error);
            return true;
        } else {
            return false;
        }
    }

    @Override
    public void incrementRestarts() {
        numberOfRestartsCounter.inc();
    }

    @Override
    public void initFailureCause(Throwable t, long timestamp) {
        this.failureCause = t;
        this.failureInfo = new ErrorInfo(t, timestamp);
    }

    // ------------------------------------------------------------------------
    //  Job Status Progress
    // ------------------------------------------------------------------------

    /**
     * Called whenever a vertex reaches state FINISHED (completed successfully). Once all vertices
     * are in the FINISHED state, the program is successfully done.
     */
    @Override
    public void vertexFinished() {
        assertRunningInJobMasterMainThread();
        final int numFinished = ++numFinishedVertices;
        if (numFinished == numVerticesTotal) {
            // done :-)

            // check whether we are still in "RUNNING" and trigger the final cleanup
            if (state == JobStatus.RUNNING) {
                // we do the final cleanup in the I/O executor, because it may involve
                // some heavier work

                try {
                    for (ExecutionJobVertex ejv : verticesInCreationOrder) {
                        ejv.getJobVertex().finalizeOnMaster(getUserClassLoader());
                    }
                } catch (Throwable t) {
                    ExceptionUtils.rethrowIfFatalError(t);
                    ClusterEntryPointExceptionUtils.tryEnrichClusterEntryPointError(t);
                    failGlobal(new Exception("Failed to finalize execution on master", t));
                    return;
                }

                // if we do not make this state transition, then a concurrent
                // cancellation or failure happened
                if (transitionState(JobStatus.RUNNING, JobStatus.FINISHED)) {
                    onTerminalState(JobStatus.FINISHED);
                }
            }
        }
    }

    @Override
    public void vertexUnFinished() {
        assertRunningInJobMasterMainThread();
        numFinishedVertices--;
    }

    /**
     * This method is a callback during cancellation/failover and called when all tasks have reached
     * a terminal state (cancelled/failed/finished).
     */
    private void allVerticesInTerminalState() {

        assertRunningInJobMasterMainThread();

        // we are done, transition to the final state
        JobStatus current;
        while (true) {
            current = this.state;

            if (current == JobStatus.RUNNING) {
                failGlobal(
                        new Exception(
                                "ExecutionGraph went into allVerticesInTerminalState() from RUNNING"));
            } else if (current == JobStatus.CANCELLING) {
                if (transitionState(current, JobStatus.CANCELED)) {
                    onTerminalState(JobStatus.CANCELED);
                    break;
                }
            } else if (current == JobStatus.FAILING) {
                break;
            } else if (current.isGloballyTerminalState()) {
                LOG.warn(
                        "Job has entered globally terminal state without waiting for all "
                                + "job vertices to reach final state.");
                break;
            } else {
                failGlobal(
                        new Exception(
                                "ExecutionGraph went into final state from state " + current));
                break;
            }
        }
        // done transitioning the state
    }

    @Override
    public void failJob(Throwable cause, long timestamp) {
        if (state == JobStatus.FAILING || state.isTerminalState()) {
            return;
        }

        transitionState(JobStatus.FAILING, cause);
        initFailureCause(cause, timestamp);

        FutureUtils.assertNoException(
                cancelVerticesAsync()
                        .whenComplete(
                                (aVoid, throwable) -> {
                                    if (transitionState(
                                            JobStatus.FAILING, JobStatus.FAILED, cause)) {
                                        onTerminalState(JobStatus.FAILED);
                                    } else if (state == JobStatus.CANCELLING) {
                                        transitionState(JobStatus.CANCELLING, JobStatus.CANCELED);
                                        onTerminalState(JobStatus.CANCELED);
                                    } else if (!state.isTerminalState()) {
                                        throw new IllegalStateException(
                                                "Cannot complete job failing from an unexpected state: "
                                                        + state);
                                    }
                                }));
    }

    private void onTerminalState(JobStatus status) {
        LOG.debug("ExecutionGraph {} reached terminal state {}.", getJobID(), status);

        try {
            CheckpointCoordinator coord = this.checkpointCoordinator;
            this.checkpointCoordinator = null;
            if (coord != null) {
                coord.shutdown();
            }
            if (checkpointCoordinatorTimer != null) {
                checkpointCoordinatorTimer.shutdownNow();
                checkpointCoordinatorTimer = null;
            }
        } catch (Exception e) {
            LOG.error("Error while cleaning up after execution", e);
        } finally {
            terminationFuture.complete(status);
        }
    }

    // --------------------------------------------------------------------------------------------
    //  Callbacks and Callback Utilities
    // --------------------------------------------------------------------------------------------

    @Override
    public boolean updateState(TaskExecutionStateTransition state) {
        assertRunningInJobMasterMainThread();
        final Execution attempt = currentExecutions.get(state.getID());

        if (attempt != null) {
            try {
                final boolean stateUpdated = updateStateInternal(state, attempt);
                maybeReleasePartitionGroupsFor(attempt);
                return stateUpdated;
            } catch (Throwable t) {
                ExceptionUtils.rethrowIfFatalErrorOrOOM(t);

                // failures during updates leave the ExecutionGraph inconsistent
                failGlobal(t);
                return false;
            }
        } else {
            return false;
        }
    }

    private boolean updateStateInternal(
            final TaskExecutionStateTransition state, final Execution attempt) {
        Map<String, Accumulator<?, ?>> accumulators;

        switch (state.getExecutionState()) {
            case INITIALIZING:
                return attempt.switchToRecovering();

            case RUNNING:
                return attempt.switchToRunning();

            case FINISHED:
                // this deserialization is exception-free
                accumulators = deserializeAccumulators(state);
                attempt.markFinished(accumulators, state.getIOMetrics());
                return true;

            case CANCELED:
                // this deserialization is exception-free
                accumulators = deserializeAccumulators(state);
                attempt.completeCancelling(accumulators, state.getIOMetrics(), false);
                return true;

            case FAILED:
                // this deserialization is exception-free
                accumulators = deserializeAccumulators(state);
                attempt.markFailed(
                        state.getError(userClassLoader),
                        state.getCancelTask(),
                        accumulators,
                        state.getIOMetrics(),
                        state.getReleasePartitions(),
                        true);
                return true;

            default:
                // we mark as failed and return false, which triggers the TaskManager
                // to remove the task
                attempt.fail(
                        new Exception(
                                "TaskManager sent illegal state update: "
                                        + state.getExecutionState()));
                return false;
        }
    }

    private void maybeReleasePartitionGroupsFor(final Execution attempt) {
        final ExecutionVertexID finishedExecutionVertex = attempt.getVertex().getID();

        if (attempt.getState() == ExecutionState.FINISHED) {
            final List<ConsumedPartitionGroup> releasablePartitionGroups =
                    partitionGroupReleaseStrategy.vertexFinished(finishedExecutionVertex);
            releasePartitionGroups(releasablePartitionGroups);
        } else {
            partitionGroupReleaseStrategy.vertexUnfinished(finishedExecutionVertex);
        }
    }

    private void releasePartitionGroups(
            final List<ConsumedPartitionGroup> releasablePartitionGroups) {

        if (releasablePartitionGroups.size() > 0) {

            // Remove the cache of ShuffleDescriptors when ConsumedPartitionGroups are released
            for (ConsumedPartitionGroup releasablePartitionGroup : releasablePartitionGroups) {
                IntermediateResult totalResult =
                        checkNotNull(
                                intermediateResults.get(
                                        releasablePartitionGroup.getIntermediateDataSetID()));
                totalResult.clearCachedInformationForPartitionGroup(releasablePartitionGroup);
            }

            final List<ResultPartitionID> releasablePartitionIds =
                    releasablePartitionGroups.stream()
                            .flatMap(IterableUtils::toStream)
                            .map(this::createResultPartitionId)
                            .collect(Collectors.toList());

            partitionTracker.stopTrackingAndReleasePartitions(releasablePartitionIds);
        }
    }

    ResultPartitionID createResultPartitionId(
            final IntermediateResultPartitionID resultPartitionId) {
        final SchedulingResultPartition schedulingResultPartition =
                getSchedulingTopology().getResultPartition(resultPartitionId);
        final SchedulingExecutionVertex producer = schedulingResultPartition.getProducer();
        final ExecutionVertexID producerId = producer.getId();
        final JobVertexID jobVertexId = producerId.getJobVertexId();
        final ExecutionJobVertex jobVertex = getJobVertex(jobVertexId);
        checkNotNull(jobVertex, "Unknown job vertex %s", jobVertexId);

        final ExecutionVertex[] taskVertices = jobVertex.getTaskVertices();
        final int subtaskIndex = producerId.getSubtaskIndex();
        checkState(
                subtaskIndex < taskVertices.length,
                "Invalid subtask index %d for job vertex %s",
                subtaskIndex,
                jobVertexId);

        final ExecutionVertex taskVertex = taskVertices[subtaskIndex];
        final Execution execution = taskVertex.getCurrentExecutionAttempt();
        return new ResultPartitionID(resultPartitionId, execution.getAttemptId());
    }

    /**
     * Deserializes accumulators from a task state update.
     *
     * <p>This method never throws an exception!
     *
     * @param state The task execution state from which to deserialize the accumulators.
     * @return The deserialized accumulators, of null, if there are no accumulators or an error
     *     occurred.
     */
    private Map<String, Accumulator<?, ?>> deserializeAccumulators(
            TaskExecutionStateTransition state) {
        AccumulatorSnapshot serializedAccumulators = state.getAccumulators();

        if (serializedAccumulators != null) {
            try {
                return serializedAccumulators.deserializeUserAccumulators(userClassLoader);
            } catch (Throwable t) {
                // we catch Throwable here to include all form of linking errors that may
                // occur if user classes are missing in the classpath
                LOG.error("Failed to deserialize final accumulator results.", t);
            }
        }
        return null;
    }

    @Override
    public void notifyPartitionDataAvailable(ResultPartitionID partitionId) {
        assertRunningInJobMasterMainThread();

        final Execution execution = currentExecutions.get(partitionId.getProducerId());

        checkState(
                execution != null,
                "Cannot find execution for execution Id " + partitionId.getPartitionId() + ".");

        execution.getVertex().notifyPartitionDataAvailable(partitionId);
    }

    @Override
    public Map<ExecutionAttemptID, Execution> getRegisteredExecutions() {
        return Collections.unmodifiableMap(currentExecutions);
    }

    @Override
    public void registerExecution(Execution exec) {
        assertRunningInJobMasterMainThread();
        Execution previous = currentExecutions.putIfAbsent(exec.getAttemptId(), exec);
        if (previous != null) {
            failGlobal(
                    new Exception(
                            "Trying to register execution "
                                    + exec
                                    + " for already used ID "
                                    + exec.getAttemptId()));
        }
    }

    @Override
    public void deregisterExecution(Execution exec) {
        assertRunningInJobMasterMainThread();
        Execution contained = currentExecutions.remove(exec.getAttemptId());

        if (contained != null && contained != exec) {
            failGlobal(
                    new Exception(
                            "De-registering execution "
                                    + exec
                                    + " failed. Found for same ID execution "
                                    + contained));
        }
    }

    private void registerExecutionVerticesAndResultPartitions(
            List<ExecutionJobVertex> executionJobVertices) {
        for (ExecutionJobVertex executionJobVertex : executionJobVertices) {
            for (ExecutionVertex executionVertex : executionJobVertex.getTaskVertices()) {
                executionVerticesById.put(executionVertex.getID(), executionVertex);
                resultPartitionsById.putAll(executionVertex.getProducedPartitions());
            }
        }
    }

    @Override
    public void updateAccumulators(AccumulatorSnapshot accumulatorSnapshot) {
        Map<String, Accumulator<?, ?>> userAccumulators;
        try {
            userAccumulators = accumulatorSnapshot.deserializeUserAccumulators(userClassLoader);

            ExecutionAttemptID execID = accumulatorSnapshot.getExecutionAttemptID();
            Execution execution = currentExecutions.get(execID);
            if (execution != null) {
                execution.setAccumulators(userAccumulators);
            } else {
                LOG.debug("Received accumulator result for unknown execution {}.", execID);
            }
        } catch (Exception e) {
            LOG.error("Cannot update accumulators for job {}.", getJobID(), e);
        }
    }

    // --------------------------------------------------------------------------------------------
    //  Listeners & Observers
    // --------------------------------------------------------------------------------------------

    @Override
    public void registerJobStatusListener(JobStatusListener listener) {
        if (listener != null) {
            jobStatusListeners.add(listener);
        }
    }

    private void notifyJobStatusChange(JobStatus newState, Throwable error) {
        if (jobStatusListeners.size() > 0) {
            final long timestamp = System.currentTimeMillis();
            final Throwable serializedError = error == null ? null : new SerializedThrowable(error);

            for (JobStatusListener listener : jobStatusListeners) {
                try {
                    listener.jobStatusChanges(getJobID(), newState, timestamp, serializedError);
                } catch (Throwable t) {
                    LOG.warn("Error while notifying JobStatusListener", t);
                }
            }
        }
    }

    @Override
    public void notifyExecutionChange(
            final Execution execution, final ExecutionState newExecutionState) {
        executionStateUpdateListener.onStateUpdate(execution.getAttemptId(), newExecutionState);
    }

    private void assertRunningInJobMasterMainThread() {
        if (!(jobMasterMainThreadExecutor
                instanceof ComponentMainThreadExecutor.DummyComponentMainThreadExecutor)) {
            jobMasterMainThreadExecutor.assertRunningInMainThread();
        }
    }

    @Override
    public void notifySchedulerNgAboutInternalTaskFailure(
            final ExecutionAttemptID attemptId,
            final Throwable t,
            final boolean cancelTask,
            final boolean releasePartitions) {
        checkState(internalTaskFailuresListener != null);
        internalTaskFailuresListener.notifyTaskFailure(attemptId, t, cancelTask, releasePartitions);
    }

    @Override
    public void deleteBlobs(List<PermanentBlobKey> blobKeys) {
        CompletableFuture.runAsync(
                () -> {
                    for (PermanentBlobKey blobKey : blobKeys) {
                        blobWriter.deletePermanent(getJobID(), blobKey);
                    }
                },
                ioExecutor);
    }

    @Override
    public ShuffleMaster<?> getShuffleMaster() {
        return shuffleMaster;
    }

    @Override
    public JobMasterPartitionTracker getPartitionTracker() {
        return partitionTracker;
    }

    @Override
    public ResultPartitionAvailabilityChecker getResultPartitionAvailabilityChecker() {
        return resultPartitionAvailabilityChecker;
    }

    @Override
    public PartitionGroupReleaseStrategy getPartitionGroupReleaseStrategy() {
        return partitionGroupReleaseStrategy;
    }

    @Override
    public ExecutionDeploymentListener getExecutionDeploymentListener() {
        return executionDeploymentListener;
    }
}<|MERGE_RESOLUTION|>--- conflicted
+++ resolved
@@ -434,11 +434,7 @@
                         new DispatcherThreadFactory(
                                 Thread.currentThread().getThreadGroup(), "Checkpoint Timer"));
 
-<<<<<<< HEAD
-        // create the coordinator that triggers and commits checkpoints and holds the state
-=======
         // create the coordinator that zhengtriggers and commits checkpoints and holds the state
->>>>>>> bc842f66
         //多易教育: cp协调器：
         // 核心组件，工作在Jobmanager进程中
         // 用于协调分布式快照和状态的触发与完成提交，持有cp状态，
@@ -482,13 +478,8 @@
         if (checkpointCoordinator.isPeriodicCheckpointingConfigured()) {
             // the periodic checkpoint scheduler is activated and deactivated as a result of
             // job status changes (running -> on, all other states -> off)
-<<<<<<< HEAD
-            //多易教育: 注册job状态监听器（传入激活与去激活器），
-            // CheckpointCoordinatorDeActivator 实际上是一个监听器，当作业状态转化成 JobStatus.RUNNING 时，CheckpointCoordinator 中的调度器启动
-=======
             //多易教育: 如果配置的是周期性cp,则注册job状态监听器（传入激活与去激活器），
             // 以便当作业状态发生变化时，对cp进行相应管理，如转化成 JobStatus.RUNNING 时，cp被调度激活
->>>>>>> bc842f66
             registerJobStatusListener(checkpointCoordinator.createActivatorDeactivator());
         }
 
